/*
 * Copyright (c) 2011-2018 Pivotal Software Inc, All Rights Reserved.
 *
 * Licensed under the Apache License, Version 2.0 (the "License");
 * you may not use this file except in compliance with the License.
 * You may obtain a copy of the License at
 *
 *       https://www.apache.org/licenses/LICENSE-2.0
 *
 * Unless required by applicable law or agreed to in writing, software
 * distributed under the License is distributed on an "AS IS" BASIS,
 * WITHOUT WARRANTIES OR CONDITIONS OF ANY KIND, either express or implied.
 * See the License for the specific language governing permissions and
 * limitations under the License.
 */

package reactor.core.publisher;

import java.io.IOException;
import java.time.Duration;
import java.util.ArrayList;
import java.util.Collections;
import java.util.List;
import java.util.concurrent.atomic.AtomicBoolean;
import java.util.concurrent.atomic.AtomicInteger;
import java.util.concurrent.atomic.AtomicLong;
import java.util.function.Function;
import java.util.stream.Collectors;

import org.assertj.core.api.Assertions;
import org.assertj.core.api.LongAssert;
import org.assertj.core.data.Percentage;
<<<<<<< HEAD
import org.junit.Test;
=======
import org.junit.jupiter.api.Test;
import org.reactivestreams.Publisher;
>>>>>>> afad7802
import org.reactivestreams.Subscription;

import reactor.core.CoreSubscriber;
import reactor.core.Exceptions;
import reactor.core.Scannable;
import reactor.core.scheduler.Scheduler;
import reactor.core.scheduler.Schedulers;
import reactor.test.StepVerifier;
import reactor.test.scheduler.VirtualTimeScheduler;
import reactor.test.subscriber.AssertSubscriber;
import reactor.util.context.Context;
import reactor.util.function.Tuple2;
import reactor.util.retry.Retry;
import reactor.util.retry.RetryBackoffSpec;

import static org.assertj.core.api.Assertions.assertThat;
import static org.assertj.core.api.Assertions.assertThatExceptionOfType;

public class FluxRetryWhenTest {

	Flux<Integer> justError = Flux.concat(Flux.just(1),
			Flux.error(new RuntimeException("forced failure 0")));

	Flux<Integer> rangeError = Flux.concat(Flux.range(1, 2),
			Flux.error(new RuntimeException("forced failure 0")));

	@Test
	public void sourceNull() {
<<<<<<< HEAD
		new FluxRetryWhen<>(null, Retry.from(v -> v));
	}

	@SuppressWarnings({"deprecation", "unchecked", "rawtypes", "ConstantConditions"})
	@Test(expected = NullPointerException.class)
	public void whenThrowableFactoryNull() {
		Flux.never()
		    .retryWhen((Function) null);
	}

	@SuppressWarnings("ConstantConditions")
	@Test(expected = NullPointerException.class)
	public void whenRetrySignalFactoryNull() {
		Flux.never()
		    .retryWhen((Retry) null);
=======
		assertThatExceptionOfType(NullPointerException.class).isThrownBy(() -> {
			new FluxRetryWhen<>(null, v -> v);
		});
	}

	@Test
	public void whenFactoryNull() {
		assertThatExceptionOfType(NullPointerException.class).isThrownBy(() -> {
			Flux.never().retryWhen(null);
		});
>>>>>>> afad7802
	}

	@Test
	public void cancelsOther() {
		AtomicBoolean cancelled = new AtomicBoolean();
		Flux<Integer> when = Flux.range(1, 10)
		                         .doOnCancel(() -> cancelled.set(true));

		StepVerifier.create(justError.retryWhen(Retry.from(other -> when)))
		            .thenCancel()
		            .verify();

		assertThat(cancelled.get()).isTrue();
	}

	@Test
	public void cancelTwiceCancelsOtherOnce() {
		AtomicInteger cancelled = new AtomicInteger();
		Flux<Integer> when = Flux.range(1, 10)
		                         .doOnCancel(cancelled::incrementAndGet);

		justError.retryWhen(Retry.from(other -> when))
		         .subscribe(new BaseSubscriber<Integer>() {
			         @Override
			         protected void hookOnSubscribe(Subscription subscription) {
				         subscription.request(1);
				         subscription.cancel();
				         subscription.cancel();
			         }
		         });

		assertThat(cancelled.get()).isEqualTo(1);
	}

	@Test
	public void directOtherErrorPreventsSubscribe() {
		AtomicBoolean sourceSubscribed = new AtomicBoolean();
		AtomicBoolean sourceCancelled = new AtomicBoolean();
		Flux<Integer> source = justError
		                           .doOnSubscribe(sub -> sourceSubscribed.set(true))
		                           .doOnCancel(() -> sourceCancelled.set(true));

		Flux<Integer> retry = source.retryWhen(Retry.from(other -> Mono.error(new IllegalStateException("boom"))));

		StepVerifier.create(retry)
		            .expectSubscription()
		            .verifyErrorMessage("boom");

		assertThat(sourceSubscribed.get()).isFalse();
		assertThat(sourceCancelled.get()).isFalse();
	}

	@Test
	public void lateOtherErrorCancelsSource() {
		AtomicBoolean sourceSubscribed = new AtomicBoolean();
		AtomicBoolean sourceCancelled = new AtomicBoolean();
		AtomicInteger count = new AtomicInteger();
		Flux<Integer> source = justError
		                           .doOnSubscribe(sub -> sourceSubscribed.set(true))
		                           .doOnCancel(() -> sourceCancelled.set(true));


		Flux<Integer> retry = source.retryWhen(Retry.from(other -> other.flatMap(l ->
				count.getAndIncrement() == 0 ? Mono.just(l) : Mono.<Long>error(new IllegalStateException("boom")))));

		StepVerifier.create(retry)
		            .expectSubscription()
		            .expectNext(1)
		            .expectNext(1)
		            .verifyErrorMessage("boom");

		assertThat(sourceSubscribed.get()).isTrue();
		assertThat(sourceCancelled.get()).isTrue();
	}

	@Test
	public void directOtherEmptyPreventsSubscribeAndCompletes() {
		AtomicBoolean sourceSubscribed = new AtomicBoolean();
		AtomicBoolean sourceCancelled = new AtomicBoolean();
		Flux<Integer> source = justError
		                           .doOnSubscribe(sub -> sourceSubscribed.set(true))
		                           .doOnCancel(() -> sourceCancelled.set(true));

		Flux<Integer> retry = source.retryWhen(Retry.from(other -> Flux.empty()));

		StepVerifier.create(retry)
		            .expectSubscription()
		            .verifyComplete();

		assertThat(sourceSubscribed.get()).isFalse();
		assertThat(sourceCancelled.get()).isFalse();
	}

	@Test
	public void lateOtherEmptyCancelsSourceAndCompletes() {
		AtomicBoolean sourceSubscribed = new AtomicBoolean();
		AtomicBoolean sourceCancelled = new AtomicBoolean();
		Flux<Integer> source = justError
		                           .doOnSubscribe(sub -> sourceSubscribed.set(true))
		                           .doOnCancel(() -> sourceCancelled.set(true));

		Flux<Integer> retry = source.retryWhen(Retry.from(other -> other.take(1)));

		StepVerifier.create(retry)
		            .expectSubscription()
		            .expectNext(1) //original
		            .expectNext(1) //retry
		            .verifyComplete(); //retry terminated

		assertThat(sourceSubscribed.get()).isTrue();
		assertThat(sourceCancelled.get()).isTrue();
	}

	@Test
	public void coldRepeater() {
		AssertSubscriber<Integer> ts = AssertSubscriber.create();

		justError.retryWhen(Retry.from(other -> Flux.range(1, 10)))
		         .subscribe(ts);

		ts.assertValues(1, 1, 1, 1, 1, 1, 1, 1, 1, 1, 1)
		  .assertComplete()
		  .assertNoError();
	}

	@Test
	public void coldRepeaterBackpressured() {
		AssertSubscriber<Integer> ts = AssertSubscriber.create(0);

		rangeError.retryWhen(Retry.from(other -> Flux.range(1, 5)))
		          .subscribe(ts);

		ts.assertNoValues()
		  .assertNoError()
		  .assertNotComplete();

		ts.request(1);

		ts.assertValues(1)
		  .assertNoError()
		  .assertNotComplete();

		ts.request(2);

		ts.assertValues(1, 2, 1)
		  .assertNoError()
		  .assertNotComplete();

		ts.request(5);

		ts.assertValues(1, 2, 1, 2, 1, 2, 1, 2)
		  .assertNoError()
		  .assertNotComplete();

		ts.request(10);

		ts.assertValues(1, 2, 1, 2, 1, 2, 1, 2, 1, 2, 1, 2)
		  .assertComplete()
		  .assertNoError();
	}

	@Test
	public void coldEmpty() {
		AssertSubscriber<Integer> ts = AssertSubscriber.create(0);

		rangeError.retryWhen(Retry.from(other -> Flux.empty()))
		          .subscribe(ts);

		ts.assertNoValues()
		  .assertNoError()
		  .assertComplete();
	}

	@Test
	public void coldError() {
		AssertSubscriber<Integer> ts = AssertSubscriber.create(0);

		rangeError.retryWhen(Retry.from(other -> Flux.error(new RuntimeException("forced failure"))))
		          .subscribe(ts);

		ts.assertNoValues()
		  .assertError(RuntimeException.class)
		  .assertErrorMessage("forced failure")
		  .assertNotComplete();
	}

	@Test
	public void whenFactoryThrows() {
		AssertSubscriber<Integer> ts = AssertSubscriber.create();

		rangeError.retryWhen(Retry.from(other -> {
			throw new RuntimeException("forced failure");
		}))
		          .subscribe(ts);

		ts.assertNoValues()
		  .assertError(RuntimeException.class)
		  .assertErrorMessage("forced failure")
		  .assertNotComplete();
	}

	@Test
	public void whenFactoryReturnsNull() {
		AssertSubscriber<Integer> ts = AssertSubscriber.create();

		rangeError.retryWhen(Retry.from(other -> null))
		          .subscribe(ts);

		ts.assertNoValues()
		  .assertError(NullPointerException.class)
		  .assertNotComplete();
	}

	@Test
	public void retryErrorsInResponse() {
		AssertSubscriber<Integer> ts = AssertSubscriber.create();

		rangeError.retryWhen(Retry.from(v -> v.map(a -> {
			throw new RuntimeException("forced failure");
		})))
		          .subscribe(ts);

		ts.assertValues(1, 2)
		  .assertError(RuntimeException.class)
		  .assertErrorMessage("forced failure")
		  .assertNotComplete();

	}

	@Test
	public void retryAlways() {
		AssertSubscriber<Integer> ts = AssertSubscriber.create(0);

		rangeError.retryWhen(Retry.from(v -> v))
		          .subscribe(ts);

		ts.request(8);

		ts.assertValues(1, 2, 1, 2, 1, 2, 1, 2)
		  .assertNoError()
		  .assertNotComplete();
	}

	Flux<String> linearRetryScenario() {
		AtomicInteger i = new AtomicInteger();
		return Flux.<String>create(s -> {
			if (i.incrementAndGet() == 4) {
				s.next("hey");
				s.complete();
			}
			else {
				s.error(new RuntimeException("test " + i));
			}
		}).retryWhen(Retry
				.max(3)
				.doBeforeRetry(rs -> System.out.println(rs.copy()))
				.doBeforeRetryAsync(rs -> Mono.delay(Duration.ofSeconds(rs.totalRetries() + 1)).then())
		);
	}

	Flux<String> fixedDelaysRetryScenario() {
		AtomicInteger i = new AtomicInteger();
		return Flux.<String>create(s -> {
			if (i.incrementAndGet() == 4) {
				s.next("hey");
				s.complete();
			}
			else {
				s.error(new RuntimeException("test " + i));
			}
		}).retryWhen(Retry.fixedDelay(3, Duration.ofSeconds(3))
				.doBeforeRetry(rs -> System.out.println(rs.copy()))
		);
	}

	@Test
	public void linearRetry() {
		StepVerifier.withVirtualTime(this::linearRetryScenario)
		            .thenAwait(Duration.ofSeconds(6))
		            .expectNext("hey")
		            .expectComplete()
		            .verify();
	}

	@Test
	public void fixedDelaysRetry() {
		StepVerifier.withVirtualTime(this::fixedDelaysRetryScenario)
		            .expectSubscription()
		            .expectNoEvent(Duration.ofSeconds(3 * 3))
		            .expectNext("hey")
		            .expectComplete()
		            .verify();
	}

	@Test
    public void scanMainSubscriber() {
        CoreSubscriber<Integer> actual = new LambdaSubscriber<>(null, e -> {}, null, null);
        FluxRetryWhen.RetryWhenMainSubscriber<Integer> test =
        		new FluxRetryWhen.RetryWhenMainSubscriber<>(actual, null, Flux.empty());
        Subscription parent = Operators.emptySubscription();
        test.onSubscribe(parent);

        Assertions.assertThat(test.scan(Scannable.Attr.PARENT)).isSameAs(parent);
        Assertions.assertThat(test.scan(Scannable.Attr.ACTUAL)).isSameAs(actual);
        test.requested = 35;
        Assertions.assertThat(test.scan(Scannable.Attr.REQUESTED_FROM_DOWNSTREAM)).isEqualTo(35L);

        Assertions.assertThat(test.scan(Scannable.Attr.CANCELLED)).isFalse();
        test.cancel();
        Assertions.assertThat(test.scan(Scannable.Attr.CANCELLED)).isTrue();
    }

	@Test
    public void scanOtherSubscriber() {
		CoreSubscriber<Integer> actual = new LambdaSubscriber<>(null, e -> {}, null, null);
        FluxRetryWhen.RetryWhenMainSubscriber<Integer> main =
        		new FluxRetryWhen.RetryWhenMainSubscriber<>(actual, null, Flux.empty());
        FluxRetryWhen.RetryWhenOtherSubscriber test = new FluxRetryWhen.RetryWhenOtherSubscriber();
        test.main = main;

        Assertions.assertThat(test.scan(Scannable.Attr.PARENT)).isSameAs(main.otherArbiter);
        Assertions.assertThat(test.scan(Scannable.Attr.ACTUAL)).isSameAs(main);
    }


	@Test
	public void inners() {
		CoreSubscriber<Integer> actual = new LambdaSubscriber<>(null, e -> {}, null, null);
		CoreSubscriber<Retry.RetrySignal> signaller = new LambdaSubscriber<>(null, e -> {}, null, null);
		Flux<Integer> when = Flux.empty();
		FluxRetryWhen.RetryWhenMainSubscriber<Integer> main = new FluxRetryWhen
				.RetryWhenMainSubscriber<>(actual, signaller, when);

		List<Scannable> inners = main.inners().collect(Collectors.toList());

		assertThat(inners).containsExactly((Scannable) signaller, main.otherArbiter);
	}

	@Test
	public void retryWhenContextTrigger_MergesOriginalContext() {
		final int RETRY_COUNT = 3;
		List<Integer> retriesLeft = Collections.synchronizedList(new ArrayList<>(4));
		List<Context> contextPerRetry = Collections.synchronizedList(new ArrayList<>(4));

		Flux<Object> retryWithContext =
				Flux.error(new IllegalStateException("boom"))
				    .doOnEach(sig -> {
					    retriesLeft.add(sig.getContext().get("retriesLeft"));
					    if (!sig.isOnNext()) {
						    contextPerRetry.add(sig.getContext());
					    }
				    })
				    .retryWhen(Retry.from(retrySignalFlux -> retrySignalFlux.handle((rs, sink) -> {
	                    Context ctx = sink.currentContext();
	                    int rl = ctx.getOrDefault("retriesLeft", 0);
	                    if (rl > 0) {
		                    sink.next(Context.of("retriesLeft", rl - 1));
	                    }
	                    else {
		                    sink.error(Exceptions.retryExhausted("retries exhausted", rs.failure()));
	                    }
                    })))
				    .subscriberContext(Context.of("retriesLeft", RETRY_COUNT))
					.subscriberContext(Context.of("thirdPartyContext", "present"));

		StepVerifier.create(retryWithContext)
		            .expectErrorSatisfies(e -> assertThat(e).matches(Exceptions::isRetryExhausted, "isRetryExhausted")
		                                                    .hasMessage("retries exhausted")
		                                                    .hasCause(new IllegalStateException("boom")))
		            .verify(Duration.ofSeconds(1));

		assertThat(retriesLeft).containsExactly(3, 2, 1, 0);
		assertThat(contextPerRetry).allMatch(ctx -> ctx.hasKey("thirdPartyContext"));
	}

	@Test
	public void fluxRetryRandomBackoff() {
		Exception exception = new IOException("boom retry");
		List<Long> elapsedList = new ArrayList<>();

		StepVerifier.withVirtualTime(() ->
				Flux.concat(Flux.range(0, 2), Flux.error(exception))
				    .retryWhen(Retry
						    .backoff(4, Duration.ofMillis(100))
						    .maxBackoff(Duration.ofMillis(2000))
						    .jitter(0.1)
				    )
				    .elapsed()
				    .doOnNext(elapsed -> { if (elapsed.getT2() == 0) elapsedList.add(elapsed.getT1());} )
				    .map(Tuple2::getT2)
		)
		            .thenAwait(Duration.ofMinutes(1)) //ensure whatever the jittered delay that we have time to fit 4 retries
		            .expectNext(0, 1) //normal output
		            .expectNext(0, 1, 0, 1, 0, 1, 0, 1) //4 retry attempts
		            .expectErrorSatisfies(e -> assertThat(e).isInstanceOf(IllegalStateException.class)
		                                                    .hasMessage("Retries exhausted: 4/4")
		                                                    .hasCause(exception))
		            .verify(Duration.ofSeconds(1)); //vts test shouldn't even take that long

		assertThat(elapsedList).hasSize(5);
		assertThat(elapsedList, LongAssert.class).first()
				.isEqualTo(0L);
		assertThat(elapsedList, LongAssert.class).element(1)
				.isCloseTo(100, Percentage.withPercentage(10));
		assertThat(elapsedList, LongAssert.class).element(2)
				.isCloseTo(200, Percentage.withPercentage(10));
		assertThat(elapsedList, LongAssert.class).element(3)
				.isCloseTo(400, Percentage.withPercentage(10));
		assertThat(elapsedList, LongAssert.class).element(4)
				.isCloseTo(800, Percentage.withPercentage(10));
	}

	@Test
	public void fluxRetryRandomBackoffDefaultJitter() {
		Exception exception = new IOException("boom retry");
		List<Long> elapsedList = new ArrayList<>();

		StepVerifier.withVirtualTime(() ->
				Flux.concat(Flux.range(0, 2), Flux.error(exception))
				    .retryWhen(Retry
						    .backoff(4, Duration.ofMillis(100))
						    .maxBackoff(Duration.ofMillis(2000))
				    )
				    .elapsed()
				    .doOnNext(elapsed -> { if (elapsed.getT2() == 0) elapsedList.add(elapsed.getT1());} )
				    .map(Tuple2::getT2)
		)
		            .thenAwait(Duration.ofMinutes(1)) //ensure whatever the jittered delay that we have time to fit 4 retries
		            .expectNext(0, 1) //normal output
		            .expectNext(0, 1, 0, 1, 0, 1, 0, 1) //4 retry attempts
		            .expectErrorSatisfies(e -> assertThat(e).isInstanceOf(IllegalStateException.class)
		                                                    .hasMessage("Retries exhausted: 4/4")
		                                                    .hasCause(exception))
		            .verify(Duration.ofSeconds(1)); //vts test shouldn't even take that long

		assertThat(elapsedList).hasSize(5);
		assertThat(elapsedList, LongAssert.class).first()
				.isEqualTo(0L);
		assertThat(elapsedList, LongAssert.class).element(1)
				.isCloseTo(100, Percentage.withPercentage(50));
		assertThat(elapsedList, LongAssert.class).element(2)
				.isCloseTo(200, Percentage.withPercentage(50));
		assertThat(elapsedList, LongAssert.class).element(3)
				.isCloseTo(400, Percentage.withPercentage(50));
		assertThat(elapsedList, LongAssert.class).element(4)
				.isCloseTo(800, Percentage.withPercentage(50));
	}

	@Test
	public void fluxRetryRandomBackoffDefaultMaxDuration() {
		Exception exception = new IOException("boom retry");
		List<Long> elapsedList = new ArrayList<>();

		StepVerifier.withVirtualTime(() ->
				Flux.concat(Flux.range(0, 2), Flux.error(exception))
				    .retryWhen(Retry.backoff(4, Duration.ofMillis(100)))
				    .elapsed()
				    .doOnNext(elapsed -> { if (elapsed.getT2() == 0) elapsedList.add(elapsed.getT1());} )
				    .map(Tuple2::getT2)
		)
		            .thenAwait(Duration.ofMinutes(1)) //ensure whatever the jittered delay that we have time to fit 4 retries
		            .expectNext(0, 1) //normal output
		            .expectNext(0, 1, 0, 1, 0, 1, 0, 1) //4 retry attempts
		            .expectErrorSatisfies(e -> assertThat(e).isInstanceOf(IllegalStateException.class)
		                                                    .hasMessage("Retries exhausted: 4/4")
		                                                    .hasCause(exception))
		            .verify(Duration.ofSeconds(1)); //vts test shouldn't even take that long

		assertThat(elapsedList).hasSize(5);
		assertThat(elapsedList, LongAssert.class).first()
				.isEqualTo(0L);
		assertThat(elapsedList, LongAssert.class).element(1)
				.isCloseTo(100, Percentage.withPercentage(50));
		assertThat(elapsedList, LongAssert.class).element(2)
				.isCloseTo(200, Percentage.withPercentage(50));
		assertThat(elapsedList, LongAssert.class).element(3)
				.isCloseTo(400, Percentage.withPercentage(50));
		assertThat(elapsedList, LongAssert.class).element(4)
				.isCloseTo(800, Percentage.withPercentage(50));
	}

	@Test
	public void fluxRetryRandomBackoff_maxBackoffShaves() {
		Exception exception = new IOException("boom retry");
		List<Long> elapsedList = new ArrayList<>();

		StepVerifier.withVirtualTime(() ->
				Flux.concat(Flux.range(0, 2), Flux.error(exception))
				    .retryWhen(Retry
						    .backoff(4, Duration.ofMillis(100))
						    .maxBackoff(Duration.ofMillis(220))
						    .jitter(0.9)
				    )
				    .elapsed()
				    .doOnNext(elapsed -> { if (elapsed.getT2() == 0) elapsedList.add(elapsed.getT1());} )
				    .map(Tuple2::getT2)
		)
		            .thenAwait(Duration.ofMinutes(1)) //ensure whatever the jittered delay that we have time to fit 4 retries
		            .expectNext(0, 1) //normal output
		            .expectNext(0, 1, 0, 1, 0, 1, 0, 1) //4 retry attempts
		            .expectErrorSatisfies(e -> assertThat(e).isInstanceOf(IllegalStateException.class)
		                                                    .hasMessage("Retries exhausted: 4/4")
		                                                    .hasCause(exception))
		            .verify(Duration.ofSeconds(1)); //vts test shouldn't even take that long

		assertThat(elapsedList).hasSize(5);
		assertThat(elapsedList, LongAssert.class)
				.first()
				.isEqualTo(0L);
		assertThat(elapsedList, LongAssert.class)
				.element(1)
				.isGreaterThanOrEqualTo(100) //min backoff
				.isCloseTo(100, Percentage.withPercentage(90));
		assertThat(elapsedList, LongAssert.class)
				.element(2)
				.isCloseTo(200, Percentage.withPercentage(90))
				.isGreaterThanOrEqualTo(100)
				.isLessThanOrEqualTo(220);
		assertThat(elapsedList, LongAssert.class)
				.element(3)
				.isGreaterThanOrEqualTo(100)
				.isLessThanOrEqualTo(220);
		assertThat(elapsedList, LongAssert.class)
				.element(4)
				.isGreaterThanOrEqualTo(100)
				.isLessThanOrEqualTo(220);
	}

	@Test
	public void fluxRetryRandomBackoff_minBackoffFloor() {
		for (int i = 0; i < 50; i++) {
			Exception exception = new IOException("boom retry loop #" + i);
			List<Long> elapsedList = new ArrayList<>();

			StepVerifier.withVirtualTime(() ->
					Flux.concat(Flux.range(0, 2), Flux.error(exception))
					    .retryWhen(Retry
							    .backoff(1, Duration.ofMillis(100))
							    .maxBackoff(Duration.ofMillis(2000))
							    .jitter(0.9)
					    )
					    .elapsed()
					    .doOnNext(elapsed -> { if (elapsed.getT2() == 0) elapsedList.add(elapsed.getT1());} )
					    .map(Tuple2::getT2)
			)
			            .thenAwait(Duration.ofMinutes(1)) //ensure whatever the jittered delay that we have time to fit 4 retries
			            .expectNext(0, 1) //normal output
			            .expectNext(0, 1) //1 retry attempts
			            .expectErrorSatisfies(e -> assertThat(e).isInstanceOf(IllegalStateException.class)
			                                                    .hasMessage("Retries exhausted: 1/1")
			                                                    .hasCause(exception))
			            .verify(Duration.ofSeconds(1)); //vts test shouldn't even take that long

			assertThat(elapsedList).hasSize(2);
			assertThat(elapsedList, LongAssert.class)
					.first()
					.isEqualTo(0L);
			assertThat(elapsedList, LongAssert.class)
					.element(1)
					.isGreaterThanOrEqualTo(100) //min backoff
					.isCloseTo(100, Percentage.withPercentage(90));
		}
	}

	@Test
	public void fluxRetryRandomBackoff_noRandomness() {
		Exception exception = new IOException("boom retry");
		List<Long> elapsedList = new ArrayList<>();

		StepVerifier.withVirtualTime(() ->
				Flux.concat(Flux.range(0, 2), Flux.error(exception))
				    .retryWhen(Retry
						    .backoff(4, Duration.ofMillis(100))
						    .maxBackoff(Duration.ofMillis(2000))
						    .jitter(0)
				    )
				    .elapsed()
				    .doOnNext(elapsed -> { if (elapsed.getT2() == 0) elapsedList.add(elapsed.getT1());} )
				    .map(Tuple2::getT2)
		)
		            .thenAwait(Duration.ofMinutes(1)) //ensure whatever the jittered delay that we have time to fit 4 retries
		            .expectNext(0, 1) //normal output
		            .expectNext(0, 1, 0, 1, 0, 1, 0, 1) //4 retry attempts
		            .expectErrorSatisfies(e -> assertThat(e).isInstanceOf(IllegalStateException.class)
		                                                    .hasMessage("Retries exhausted: 4/4")
		                                                    .hasCause(exception))
		            .verify(Duration.ofSeconds(1)); //vts test shouldn't even take that long

		assertThat(elapsedList).containsExactly(0L, 100L, 200L, 400L, 800L);
	}

	@Test
	public void fluxRetryRandomBackoffNoArithmeticException() {
		final Duration EXPLICIT_MAX = Duration.ofSeconds(100_000);
		final Duration INIT = Duration.ofSeconds(10);

		StepVerifier.withVirtualTime(() -> {
			RetryBackoffSpec retryBuilder = Retry
					//with pure exponential, 80 retries would overflow Duration's capacity
					.backoff(80, INIT)
					.maxBackoff(EXPLICIT_MAX)
					.jitter(0d);

			return Flux.error(new IllegalStateException("boom"))
			    .retryWhen(retryBuilder);
		})
		            .expectSubscription()
		            .thenAwait(Duration.ofNanos(Long.MAX_VALUE))
		            .expectErrorSatisfies(e -> assertThat(e).hasMessage("Retries exhausted: 80/80")
		                                                    .isInstanceOf(IllegalStateException.class)
		                                                    .hasCause(new IllegalStateException("boom"))
		            )
		            .verify();
	}

	@Test
	public void fluxRetryBackoffWithSpecificScheduler() {
		VirtualTimeScheduler backoffScheduler = VirtualTimeScheduler.create();

		Exception exception = new IOException("boom retry");

		StepVerifier.create(
				Flux.concat(Flux.range(0, 2), Flux.error(exception))
				    .retryWhen(Retry
						    .backoff(4, Duration.ofHours(1))
						    .maxBackoff(Duration.ofHours(1))
						    .jitter(0)
						    .scheduler(backoffScheduler)
				    )
		)
		            .expectNext(0, 1) //normal output
		            .expectNoEvent(Duration.ofMillis(100))
		            .then(() -> backoffScheduler.advanceTimeBy(Duration.ofHours(4)))
		            .expectNext(0, 1, 0, 1, 0, 1, 0, 1) //4 retry attempts
		            .expectErrorSatisfies(e -> assertThat(e).isInstanceOf(IllegalStateException.class)
		                                                    .hasMessage("Retries exhausted: 4/4")
		                                                    .hasCause(exception))
		            .verify(Duration.ofMillis(100)); //test should only take roughly the expectNoEvent time
	}

	@Test
	public void fluxRetryBackoffRetriesOnGivenScheduler() {
		//the fluxRetryBackoffWithSpecificScheduler above is not suitable to verify the retry scheduler, as VTS is akin to immediate()
		//and doesn't really change the Thread
		Scheduler backoffScheduler = Schedulers.newSingle("backoffScheduler");
		String main = Thread.currentThread().getName();
		final IllegalStateException exception = new IllegalStateException("boom");
		List<String> threadNames = new ArrayList<>(4);
		try {
			StepVerifier.create(Flux.concat(Flux.range(0, 2), Flux.error(exception))
			                        .doOnError(e -> threadNames.add(Thread.currentThread().getName().replaceAll("-\\d+", "")))
			                        .retryWhen(Retry
					                        .backoff(2, Duration.ofMillis(10))
					                        .maxBackoff(Duration.ofMillis(100))
					                        .jitter(0.5d)
					                        .scheduler(backoffScheduler)
			                        )
			)
			            .expectNext(0, 1, 0, 1, 0, 1)
			            .expectErrorSatisfies(e -> assertThat(e).isInstanceOf(IllegalStateException.class)
			                                                    .hasMessage("Retries exhausted: 2/2")
			                                                    .hasCause(exception))
			            .verify(Duration.ofMillis(200));

			assertThat(threadNames)
					.as("retry runs on backoffScheduler")
					.containsExactly(main, "backoffScheduler", "backoffScheduler");
		}
		finally {
			backoffScheduler.dispose();
		}
	}

	@Test
	public void backoffFunctionNotTransient() {
		Flux<Integer> source = transientErrorSource();

		Retry retryFunction =
				Retry.backoff(2, Duration.ZERO)
				     .maxBackoff(Duration.ofMillis(100))
				     .jitter(0d)
				     .transientErrors(false);

		new FluxRetryWhen<>(source, retryFunction)
				.as(StepVerifier::create)
				.expectNext(3, 4)
				.expectErrorMessage("Retries exhausted: 2/2")
				.verify(Duration.ofSeconds(2));
	}

	@Test
	public void backoffFunctionTransient() {
		Flux<Integer> source = transientErrorSource();

		Retry retryFunction =
				Retry.backoff(2, Duration.ZERO)
				     .maxBackoff(Duration.ofMillis(100))
				     .jitter(0d)
				     .transientErrors(true);

		new FluxRetryWhen<>(source, retryFunction)
				.as(StepVerifier::create)
				.expectNext(3, 4, 7, 8, 11, 12)
				.expectComplete()
				.verify(Duration.ofSeconds(2));
	}

	@Test
	public void simpleFunctionTransient() {
		Flux<Integer> source = transientErrorSource();

		Retry retryFunction =
				Retry.max(2)
				     .transientErrors(true);

		new FluxRetryWhen<>(source, retryFunction)
				.as(StepVerifier::create)
				.expectNext(3, 4, 7, 8, 11, 12)
				.expectComplete()
				.verify(Duration.ofSeconds(2));
	}

	@Test
	public void gh1978() {
		final int elementPerCycle = 3;
		final int stopAfterCycles = 10;
		Flux<Long> source =
				Flux.generate(() -> new AtomicLong(0), (counter, s) -> {
					long currentCount = counter.incrementAndGet();
					if (currentCount % elementPerCycle == 0) {
						s.error(new RuntimeException("Error!"));
					}
					else {
						s.next(currentCount);
					}
					return counter;
				});

		List<Long> pauses = new ArrayList<>();

		StepVerifier.withVirtualTime(() ->
				source.retryWhen(Retry
						.backoff(Long.MAX_VALUE, Duration.ofSeconds(1))
						.maxBackoff(Duration.ofMinutes(1))
						.jitter(0d)
						.transientErrors(true)
				)
				      .take(stopAfterCycles * elementPerCycle)
				      .elapsed()
				      .map(Tuple2::getT1)
				      .doOnNext(pause -> { if (pause > 500) pauses.add(pause / 1000); })
		)
		            .thenAwait(Duration.ofHours(1))
		            .expectNextCount(stopAfterCycles * elementPerCycle)
		            .expectComplete()
		            .verify(Duration.ofSeconds(1));

		assertThat(pauses).allMatch(p -> p == 1, "pause is constantly 1s");
	}

	public static Flux<Integer> transientErrorSource() {
		AtomicInteger count = new AtomicInteger();
		return Flux.generate(sink -> {
			int step = count.incrementAndGet();
			switch (step) {
				case 1:
				case 2:
				case 5:
				case 6:
				case 9:
				case 10:
					sink.error(new IllegalStateException("failing on step " + step));
					break;
				case 3: //should reset
				case 4: //should NOT reset
				case 7: //should reset
				case 8: //should NOT reset
				case 11: //should reset
					sink.next(step);
					break;
				case 12:
					sink.next(step); //should NOT reset
					sink.complete();
					break;
				default:
					sink.complete();
					break;
			}
		});
	}

	@SuppressWarnings("deprecation")
	@Test
	public void retryWhenThrowableCompanionIsComparableToRetryWhenRetryFromFunction() {
		AtomicInteger sourceHelper = new AtomicInteger();
		Flux<Integer> source = Flux.create(sink -> {
			if (sourceHelper.getAndIncrement() == 3) {
				sink.next(1).next(2).next(3).complete();
			}
			else {
				sink.error(new IllegalStateException("boom"));
			}
		});

		StepVerifier.withVirtualTime(() -> source.retryWhen(companion -> companion.delayElements(Duration.ofSeconds(3))))
		            .expectSubscription()
		            .expectNoEvent(Duration.ofSeconds(3 * 3))
		            .expectNext(1, 2, 3)
		            .verifyComplete();

		sourceHelper.set(0);
		StepVerifier.withVirtualTime(() -> source.retryWhen(
				Retry.from(companion -> companion.delayElements(Duration.ofSeconds(3))))
		)
		            .expectSubscription()
		            .expectNoEvent(Duration.ofSeconds(3 * 3))
		            .expectNext(1, 2, 3)
		            .verifyComplete();
	}

	@Test
	public void retryWhenWithThrowableFunction() {
		AtomicInteger sourceHelper = new AtomicInteger();
		Flux<Integer> source = Flux.create(sink -> {
			if (sourceHelper.getAndIncrement() == 3) {
				sink.next(1).next(2).next(3).complete();
			}
			else {
				sink.error(new IllegalStateException("boom"));
			}
		});

		Function<Flux<Throwable>, Flux<Long>> throwableBased = throwableFlux -> throwableFlux.index().map(Tuple2::getT1);

		StepVerifier.create(source.retryWhen(Retry.withThrowable(throwableBased)))
		            .expectSubscription()
		            .expectNext(1, 2, 3)
		            .verifyComplete();
	}

}<|MERGE_RESOLUTION|>--- conflicted
+++ resolved
@@ -30,12 +30,7 @@
 import org.assertj.core.api.Assertions;
 import org.assertj.core.api.LongAssert;
 import org.assertj.core.data.Percentage;
-<<<<<<< HEAD
-import org.junit.Test;
-=======
 import org.junit.jupiter.api.Test;
-import org.reactivestreams.Publisher;
->>>>>>> afad7802
 import org.reactivestreams.Subscription;
 
 import reactor.core.CoreSubscriber;
@@ -64,34 +59,25 @@
 
 	@Test
 	public void sourceNull() {
-<<<<<<< HEAD
-		new FluxRetryWhen<>(null, Retry.from(v -> v));
-	}
-
+		assertThatExceptionOfType(NullPointerException.class).isThrownBy(() -> {
+			new FluxRetryWhen<>(null, Retry.from(v -> v));
+		});
+	}
+
+	@Test
 	@SuppressWarnings({"deprecation", "unchecked", "rawtypes", "ConstantConditions"})
-	@Test(expected = NullPointerException.class)
 	public void whenThrowableFactoryNull() {
-		Flux.never()
-		    .retryWhen((Function) null);
-	}
-
+		assertThatExceptionOfType(NullPointerException.class).isThrownBy(() -> {
+			Flux.never().retryWhen((Function) null);
+		});
+	}
+
+	@Test
 	@SuppressWarnings("ConstantConditions")
-	@Test(expected = NullPointerException.class)
 	public void whenRetrySignalFactoryNull() {
-		Flux.never()
-		    .retryWhen((Retry) null);
-=======
 		assertThatExceptionOfType(NullPointerException.class).isThrownBy(() -> {
-			new FluxRetryWhen<>(null, v -> v);
+			Flux.never().retryWhen((Retry) null);
 		});
-	}
-
-	@Test
-	public void whenFactoryNull() {
-		assertThatExceptionOfType(NullPointerException.class).isThrownBy(() -> {
-			Flux.never().retryWhen(null);
-		});
->>>>>>> afad7802
 	}
 
 	@Test
