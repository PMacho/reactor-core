--- conflicted
+++ resolved
@@ -54,12 +54,8 @@
  *     <li>{@link #parallel()}: Optimized for fast {@link Runnable} non-blocking executions </li>
  *     <li>{@link #single}: Optimized for low-latency {@link Runnable} one-off executions </li>
  *     <li>{@link #elastic()}: Optimized for longer executions, an alternative for blocking tasks where the number of active tasks (and threads) can grow indefinitely</li>
-<<<<<<< HEAD
  *     <li>{@link #boundedElastic()}: Optimized for longer executions, an alternative for blocking tasks where the number of active tasks (and threads) is capped</li>
- *     <li>{@link #immediate}: to run a task on the caller {@link Thread}</li>
-=======
  *     <li>{@link #immediate}: to immediately run submitted {@link Runnable} instead of scheduling them (somewhat of a no-op or "null object" {@link Scheduler})</li>
->>>>>>> c3cfb99c
  *     <li>{@link #fromExecutorService(ExecutorService)} to create new instances around {@link java.util.concurrent.Executors} </li>
  * </ul>
  * <p>
